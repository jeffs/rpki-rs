//! Resource certificates.
//!
//! The certificates used in RPKI are called _resource certificates._ They
//! are defined in [RFC 6487] as a profile on regular Internet PKI
//! certificates defined in [RFC 5280]. While they use the format defined
//! for X.509 certificates, the allowed vales for various fields are limited
//! making the overall structure more simple and predictable.
//!
//! This module implements raw resource certificates in the type [`Cert`] and
//! validated certificates in the type [`ResourceCert`]. The latter type is
//! used for issuer certificates when validating other certificates.
//!
//! In addition, there are several types for the components of a certificate.
//!
//! [`Cert`]: struct.Cert.html
//! [`ResourceCert`]: struct.ResourceCert.html
//! [RFC 5280]: https://tools.ietf.org/html/rfc5280
//! [RFC 6487]: https://tools.ietf.org/html/rfc5487

pub use self::builder::CertBuilder;


pub mod builder;
pub mod ext;

use std::{borrow, ops};
use std::iter::FromIterator;
use std::sync::Arc;
use bcder::{decode, encode};
use bcder::xerr;
use bcder::encode::PrimitiveContent;
use bcder::{
    BitString, Captured, ConstOid, Ia5String, Mode, OctetString, Oid, Tag
};
use bytes::Bytes;
use serde::{Serialize, Serializer, Deserialize, Deserializer};
use crate::oid;
use crate::resources::{AsBlocks, IpBlocks};
use crate::tal::TalInfo;
use crate::uri;
use crate::x509::{
    Name, SignedData, Serial, Time, Validity, ValidationError,
    encode_extension, update_first, update_once
};
use crate::crypto::{
    KeyIdentifier, PublicKey, SignatureAlgorithm, Signer, SigningError
};
use crate::resources::{
    AsBlock, AsBlocksBuilder, AsResources, AsResourcesBuilder,
    IpBlock, IpBlocksBuilder, IpResources, IpResourcesBuilder
};


//------------ Cert ----------------------------------------------------------

/// A raw resource certificate.
///
/// A value of this type represents a resource certificate. It can be one of
/// three different variants.
///
/// A _CA certificate_ appears in its own file in the repository. Its main
/// use is to sign other certificates.
///
/// An _EE certificate_ is used to sign other objects in the repository, such
/// as manifests or ROAs and is included in the file of these objects. In
/// RPKI, EE certificates are used only once.  Whenever a new object is
/// created, a new EE certificate is created, signed by its CA, used to sign
/// the object, and then the private key is thrown away.
///
/// Finally, _TA certificates_ are the installed trust anchors. These are
/// self-signed.
/// 
/// If a certificate is stored in a file, you can use the [`decode`] function
/// to parse the entire file. If the certificate is part of some other
/// structure, the [`take_from`] and [`from_constructed`] functions can be
/// used during parsing of that structure.
///
/// Once parsing succeeded, the three methods [`validate_ca`],
/// [`validate_ee`], and [`validate_ta`] can be used to validate the
/// certificate and turn it into a [`ResourceCert`] so it can be used for
/// further processing. In addition, various methods exist to access
/// information contained in the certificate.
///
/// [`ResourceCert`]: struct.ResourceCert.html
/// [`decode`]: #method.decode
/// [`take_from`]: #method.take_from
/// [`from_constructed`]: #method.from_constructed
/// [`validate_ca`]: #method.validate_ca
/// [`validate_ee`]: #method.validate_ee
/// [`validate_ta`]: #method.validate_ta
#[derive(Clone, Debug)]
pub struct Cert {
    /// The outer structure of the certificate.
    signed_data: SignedData,

    /// The actual data of the certificate.
    tbs: TbsCert,
}


/// # Decoding and Encoding
///
impl Cert {
    /// Decodes a source as a certificate.
    pub fn decode<S: decode::Source>(source: S) -> Result<Self, S::Err> {
        Mode::Der.decode(source, Self::take_from)
    }

    /// Takes an encoded certificate from the beginning of a value.
    ///
    /// This function assumes that the certificate is encoded in the next
    /// constructed value in `cons` tagged as a sequence.
    pub fn take_from<S: decode::Source>(
        cons: &mut decode::Constructed<S>
    ) -> Result<Self, S::Err> {
        cons.take_sequence(Self::from_constructed)
    }

    /// Takes an optional certificate from the beginning of a value.
    pub fn take_opt_from<S: decode::Source>(
        cons: &mut decode::Constructed<S>
    ) -> Result<Option<Self>, S::Err> {
        cons.take_opt_sequence(Self::from_constructed)
    }

    /// Parses the content of a Certificate sequence.
    pub fn from_constructed<S: decode::Source>(
        cons: &mut decode::Constructed<S>
    ) -> Result<Self, S::Err> {
        let signed_data = SignedData::from_constructed(cons)?;
        let tbs = signed_data.data().clone().decode(
            TbsCert::from_constructed
        )?;
        Ok(Self { signed_data, tbs })
    }

    /// Returns a value encoder for a reference to the certificate.
    pub fn encode_ref<'a>(&'a self) -> impl encode::Values + 'a {
        self.signed_data.encode_ref()
    }

    /// Returns a captured encoding of the certificate.
    pub fn to_captured(&self) -> Captured {
        Captured::from_values(Mode::Der, self.encode_ref())
    }
}


/// # Validation
///
/// When validating a certificate, two properties are checked: whether the
/// certificate’s structure and content comply with the specification for
/// resource certificates laid out in [RFC 6487] and whether the certificate
/// has been correctly issued by its CA.
///
/// In some cases it is useful to perform these two steps separatedly.
/// Therefore, methods are available both for each step and for doing both
/// steps at once. Since we need to name these consistently, we devised the
/// following convention:
///
/// The first step that validates compliance with the specification is called
/// _inspection._ Methods are available to inspect different kinds of
/// certificates. They all have the verb _inspect_ in their name. Only the
/// certificate itself is necessary to perform inspection.
///
/// The second step checking whether the certificate was correctly issued is
/// called _verification._ Methods are available to verify different kinds of
/// certificates. They all have the verb _verify_ in their name and, in
/// most cases, require access to the issuer certificate.
/// 
/// In addition, methods are available to perform both steps at once for
/// different kinds of certificates. These all have _validate_ in their name.
impl Cert {
    //--- Validation

    /// Validates the certificate as a trust anchor.
    ///
    /// This validates that the certificate “is a current, self-signed RPKI
    /// CA certificate that conforms to the profile as specified in
    /// RFC6487” (RFC7730, section 3, step 2).
    pub fn validate_ta(
        self,
        tal: Arc<TalInfo>,
        strict: bool
    ) -> Result<ResourceCert, ValidationError> {
        self.validate_ta_at(tal, strict, Time::now())
    }

    pub fn validate_ta_at(
        self,
        tal: Arc<TalInfo>,
        strict: bool,
        now: Time,
    ) -> Result<ResourceCert, ValidationError> {
        self.inspect_ta_at(strict, now)?;
        self.verify_ta(tal, strict)
    }

    /// Validates the certificate as a CA certificate.
    ///
    /// For validation to succeed, the certificate needs to have been signed
    /// by the provided `issuer` certificate.
    ///
    /// Note that this does _not_ check the CRL.
    pub fn validate_ca(
        self,
        issuer: &ResourceCert,
        strict: bool
    ) -> Result<ResourceCert, ValidationError> {
        self.validate_ca_at(issuer, strict, Time::now())
    }

    pub fn validate_ca_at(
        self,
        issuer: &ResourceCert,
        strict: bool,
        now: Time,
    ) -> Result<ResourceCert, ValidationError> {
        self.inspect_ca_at(strict, now)?;
        self.verify_ca(issuer, strict)
    }

    /// Validates the certificate as an EE certificate.
    ///
    /// For validation to succeed, the certificate needs to have been signed
    /// by the provided `issuer` certificate.
    ///
    /// Note that this does _not_ check the CRL.
    pub fn validate_ee(
        self,
        issuer: &ResourceCert,
        strict: bool
    ) -> Result<ResourceCert, ValidationError>  {
        self.validate_ee_at(issuer, strict, Time::now())
    }

    pub fn validate_ee_at(
        self,
        issuer: &ResourceCert,
        strict: bool,
        now: Time,
    ) -> Result<ResourceCert, ValidationError>  {
        self.inspect_ee_at(strict, now)?;
        self.verify_ee(issuer, strict)
    }


    //--- Inspection

    pub fn inspect_ta(&self, strict: bool) -> Result<(), ValidationError> {
        self.inspect_ta_at(strict, Time::now())
    }

    pub fn inspect_ta_at(
        &self,
        strict: bool,
        now: Time
    ) -> Result<(), ValidationError> {
        self.inspect_basics(strict, now)?;
        self.inspect_ca_basics(strict)?;

        // 4.8.3. Authority Key Identifier. May be present, if so, must be
        // equal to the subject key indentifier.
        if let Some(ref aki) = self.authority_key_identifier {
            if *aki != self.subject_key_identifier {
                return Err(ValidationError);
            }
        }

        // 4.8.6. CRL Distribution Points. There musn’t be one.
        if self.crl_uri.is_some() {
            return Err(ValidationError)
        }

        // 4.8.7. Authority Information Access. Must not be present.
        if self.ca_issuer.is_some() {
            return Err(ValidationError)
        }

        // 4.8.10. IP Resources.
        // 4.8.11. AS Resources.
        //
        // Are checked as part of verification.
        
        Ok(())
    }

    pub fn inspect_ca(&self, strict: bool) -> Result<(), ValidationError> {
        self.inspect_ca_at(strict, Time::now())
    }

    pub fn inspect_ca_at(
        &self, strict: bool, now: Time
    ) -> Result<(), ValidationError> {
        self.inspect_basics(strict, now)?;
        self.inspect_ca_basics(strict)?;
        self.inspect_issued(strict)
    }

    pub fn inspect_ee(&self, strict: bool) -> Result<(), ValidationError> {
        self.inspect_ee_at(strict, Time::now())
    }

    pub fn inspect_ee_at(
        &self, strict: bool, now: Time
    ) -> Result<(), ValidationError> {
        self.inspect_basics(strict, now)?;
        self.inspect_issued(strict)?;

        // 4.8.1. Basic Constraints: Must not be present.
        if self.basic_ca.is_some(){
            return Err(ValidationError)
        }

        // 4.8.4. Key Usage. Bits for CA or not CA have been checked during
        // parsing already.
        if self.key_usage != KeyUsage::Ee {
            return Err(ValidationError)
        }

        // 4.8.8.  Subject Information Access. We need the signed object
        // but not the other ones.
        if self.ca_repository.is_some() || self.rpki_manifest.is_some()
            || self.signed_object.is_none()
        {
            return Err(ValidationError)
        }
<<<<<<< HEAD

        // XXX This is probably not correct?
        if self.rpki_notify.is_some() && strict {
            return Err(ValidationError)
        }
=======
>>>>>>> 2d0597fb

        Ok(())
    }


    //--- Verification

    pub fn verify_ta(
        self, tal: Arc<TalInfo>, _strict: bool
    ) -> Result<ResourceCert, ValidationError> {
        // 4.8.10. IP Resources. If present, musn’t be "inherit".
        let v4_resources = IpBlocks::from_resources(
            self.v4_resources.clone()
        )?;
        let v6_resources = IpBlocks::from_resources(
            self.v6_resources.clone()
        )?;
 
        // 4.8.11.  AS Resources. If present, musn’t be "inherit". That
        // IP resources (logical) or AS resources are present has already
        // been checked during parsing.
        let as_resources = AsBlocks::from_resources(
            self.as_resources.clone()
        )?;

        self.signed_data.verify_signature(
            &self.subject_public_key_info
        )?;

        Ok(ResourceCert {
            cert: self,
            v4_resources,
            v6_resources,
            as_resources,
            tal
        })
    }

    pub fn verify_ta_ref(
        &self, _strict: bool
    ) -> Result<(), ValidationError> {
        // 4.8.10. IP Resources. If present, musn’t be "inherit".
        if self.v4_resources.is_inherited() {
            return Err(ValidationError)
        }
        if self.v6_resources.is_inherited() {
            return Err(ValidationError)
        }

        // 4.8.11.  AS Resources. If present, musn’t be "inherit".
        if self.as_resources.is_inherited() {
            return Err(ValidationError)
        }

        self.signed_data.verify_signature(
            &self.subject_public_key_info
        )?;

        Ok(())
    }


    pub fn verify_ca(
        self, issuer: &ResourceCert, strict: bool
    ) -> Result<ResourceCert, ValidationError> {
        self.verify_issuer_claim(issuer, strict)?;
        self.verify_signature(issuer, strict)?;
        self.verify_resources(issuer, strict)
    }

    pub fn verify_ee(
        self, issuer: &ResourceCert, strict: bool
    ) -> Result<ResourceCert, ValidationError> {
        self.verify_issuer_claim(issuer, strict)?;
        self.verify_signature(issuer, strict)?;
        self.verify_resources(issuer, strict)
    }


    //--- Validation Components

    /// Inspects basic compliance with section 4 of RFC 6487.
    fn inspect_basics(
        &self,
        strict: bool,
        now: Time
    ) -> Result<(), ValidationError> {
        // The following lists all such constraints in the RFC, noting those
        // that we cannot check here.

        // 4.2 Serial Number: must be unique over the CA. We cannot check
        // here, and -- XXX --- probably don’t care?

        // 4.3 Signature Algorithm: limited to those in RFC 6485. Already
        // checked in parsing.
        //
        // However, RFC 5280 demands that the two mentions of the signature
        // algorithm are the same. So we do that here.
        if self.signature != self.signed_data.signature().algorithm() {
            return Err(ValidationError)
        }

        // 4.4 Issuer: must have certain format. 
        Name::validate_rpki(&self.issuer, strict)?;

        // 4.5 Subject: same as 4.4.
        Name::validate_rpki(&self.subject, strict)?;
        
        // 4.6 Validity. Check according to RFC 5280.
        self.validity.validate_at(now)?;

        // 4.7 Subject Public Key Info: limited algorithms. Already checked
        // during parsing.

        // 4.8.1. Basic Constraints. Differing requirements for CA and EE
        // certificates.
        
        // 4.8.2. Subject Key Identifer. Must be the SHA-1 hash of the octets
        // of the subjectPublicKey.
        if self.subject_key_identifier() != 
                             self.subject_public_key_info().key_identifier() {
            return Err(ValidationError)
        }

        // 4.8.3. Authority Key Identifier. Differing requirements of TA and
        // other certificates.

        // 4.8.4. Key Usage. Differs between CA and EE certificates.

        // 4.8.5. Extended Key Usage. Must not be present for the kind of
        // certificates we use here.
        if self.extended_key_usage().is_some() {
            return Err(ValidationError)
        }

        // 4.8.6. CRL Distribution Points. Differs between TA and other
        // certificates.

        // 4.8.7. Authority Information Access. Differs between TA and other
        // certificates.

        // 4.8.8.  Subject Information Access. Differs between CA and EE
        // certificates.

        // 4.8.9.  Certificate Policies. XXX I think this can be ignored.
        // At least for now.

        // 4.8.10.  IP Resources. Differs between trust anchor and issued
        // certificates.
        
        // 4.8.11.  AS Resources. Differs between trust anchor and issued
        // certificates.

        Ok(())
    }

    fn inspect_issued(&self, _strict: bool) -> Result<(), ValidationError> {
        // 4.8.6. CRL Distribution Points. There must be one.
        if self.crl_uri().is_none() {
            return Err(ValidationError)
        }

        Ok(())
    }

    /// Validates that the certificate is a valid CA certificate.
    ///
    /// Checks the parts that are common in normal and trust anchor CA
    /// certificates.
    fn inspect_ca_basics(
        &self,
        _strict: bool
    ) -> Result<(), ValidationError> {
        // 4.8.1. Basic Constraints: For a CA it must be present (RFC6487)
        // und the “cA” flag must be set (RFC5280).
        if self.basic_ca() != Some(true) {
            return Err(ValidationError)
        }

        // 4.8.4. Key Usage. Bits for CA or not CA have been checked during
        // parsing already.
        if self.key_usage() != KeyUsage::Ca {
            return Err(ValidationError)
        }

        // 4.8.8.  Subject Information Access.
        if self.ca_repository().is_none() || self.rpki_manifest().is_none()
            || self.signed_object().is_some()
        {
            return Err(ValidationError)
        }

        Ok(())
    }

    /// Verifies that the certificate claims to have been issued by `issuer`.
    ///
    /// This is only the first part of verification. You _must_ call
    /// `verified_signature`, too.
    pub fn verify_issuer_claim(
        &self,
        issuer: &ResourceCert,
        _strict: bool,
    ) -> Result<(), ValidationError> {
        // 4.8.3. Authority Key Identifier. Must be present and match the
        // subject key ID of `issuer`.
        if self.authority_key_identifier()
            != Some(issuer.cert.subject_key_identifier())
        {
            return Err(ValidationError)
        }

        // 4.8.7. Authority Information Access. Must be present and contain
        // the URI of the issuer certificate. Since we do top-down validation,
        // we don’t really need that URI so – XXX – leave it unchecked for
        // now.
        if self.ca_issuer().is_none() {
            return Err(ValidationError);
        }

        Ok(())
    }

    /// Validates the certificate’s signature.
    pub fn verify_signature(
        &self,
        issuer: &Cert,
        _strict: bool
    ) -> Result<(), ValidationError> {
        self.signed_data.verify_signature(
            issuer.subject_public_key_info()
        )
    }

    /// Validates and extracts the IP and AS resources.
    ///
    /// Upon success, this converts the certificate into a `ResourceCert`.
    fn verify_resources(
        self,
        issuer: &ResourceCert,
        _strict: bool
    ) -> Result<ResourceCert, ValidationError> {
        Ok(ResourceCert {
            // 4.8.10.  IP Resources. If present, must be encompassed by or
            // trimmed down to the issuer certificate.
            v4_resources: issuer.v4_resources.validate_issued(
                self.v4_resources(), self.overclaim
            )?,
            v6_resources: issuer.v6_resources.validate_issued(
                self.v6_resources(), self.overclaim
            )?,
            // 4.8.11.  AS Resources. If present, must be encompassed by or
            // trimmed down to the issuer.
            as_resources: issuer.as_resources.validate_issued(
                self.as_resources(), self.overclaim()
            )?,
            cert: self,
            tal: issuer.tal.clone(),
        })
    }
}


//--- Deref, AsRef, and Borrow

impl ops::Deref for Cert {
    type Target = TbsCert;

    fn deref(&self) -> &Self::Target {
        &self.tbs
    }
}

impl AsRef<Cert> for Cert {
    fn as_ref(&self) -> &Self {
        self
    }
}

impl AsRef<TbsCert> for Cert {
    fn as_ref(&self) -> &TbsCert {
        &self.tbs
    }
}

impl borrow::Borrow<TbsCert> for Cert {
    fn borrow(&self) -> &TbsCert {
        &self.tbs
    }
}


//--- Deserialize and Serialize

impl Serialize for Cert {
    fn serialize<S>(&self, serializer: S) -> Result<S::Ok, S::Error> where S: Serializer {
        let bytes = self.to_captured().into_bytes();
        let b64 = base64::encode(&bytes);
        b64.serialize(serializer)
    }
}

impl<'de> Deserialize<'de> for Cert {
    fn deserialize<D>(deserializer: D) -> Result<Self, D::Error> where D: Deserializer<'de> {
        use serde::de;

        let string = String::deserialize(deserializer)?;
        let decoded = base64::decode(&string).map_err(de::Error::custom)?;
        let bytes = Bytes::from(decoded);
        Cert::decode(bytes).map_err(de::Error::custom)
    }
}


//------------ TbsCert -------------------------------------------------------

/// The data of a resource certificate.
#[derive(Clone, Debug)]
pub struct TbsCert {
    /// The serial number.
    serial_number: Serial,

    /// The algorithm used for signing the certificate.
    signature: SignatureAlgorithm,

    /// The name of the issuer.
    ///
    /// It isn’t really relevant in RPKI.
    issuer: Name,

    /// The validity of the certificate.
    validity: Validity,

    /// The name of the subject of this certificate.
    ///
    /// This isn’t really relevant in RPKI.
    subject: Name,

    /// Information about the public key of this certificate.
    subject_public_key_info: PublicKey,

    /// Basic Contraints extension.
    ///
    /// The field indicates whether the extension is present and, if so,
    /// whether the "cA" boolean is set. See 4.8.1. of RFC 6487.
    basic_ca: Option<bool>,

    /// Subject Key Identifier extension.
    subject_key_identifier: KeyIdentifier,

    /// Authority Key Identifier extension.
    authority_key_identifier: Option<KeyIdentifier>,

    /// Key Usage.
    ///
    key_usage: KeyUsage,

    /// Extended Key Usage.
    ///
    /// The value is the content of the DER-encoded sequence of object
    /// identifiers.
    extended_key_usage: Option<Captured>,

    // The following fields are lists of URIs. Each has to have at least one
    // rsync or HTTPS URI but may contain more. We only support those primary
    // URIs for now, so we don’t keep the full list but only the one URI we
    // need.

    /// CRL Distribution Points.
    crl_uri: Option<uri::Rsync>,

    /// Authority Information Access of type `id-ad-caIssuer`.
    ca_issuer: Option<uri::Rsync>,

    /// Subject Information Access of type `id-ad-caRepository`
    ca_repository: Option<uri::Rsync>,

    /// Subject Information Access of type `id-ad-rpkiManifest`
    rpki_manifest: Option<uri::Rsync>,

    /// Subject Information Access of type `id-ad-signedObject`
    signed_object: Option<uri::Rsync>,

    /// Subject Information Access of type `id-ad-rpkiNotify`
    rpki_notify: Option<uri::Https>,

    /// Certificate Policies
    ///
    /// Must be present and critical. RFC 6484 demands there to be a single
    /// policy with a specific OID and no paramters. RFC 8630 adds a second
    /// OID for a different way of handling overclaim of resources.
    ///
    /// We reflect this choice of policy with an overclaim mode.
    overclaim: Overclaim,

    /// IP Resources for the IPv4 address family.
    v4_resources: IpResources,

    /// IP Resources for the IPv6 address family.
    v6_resources: IpResources,

    /// AS Resources
    as_resources: AsResources,
}


/// # Creation and Conversion
///
impl TbsCert {
    /// Creates a new value from the necessary data.
    #[allow(clippy::too_many_arguments)]
    pub fn new(
        serial_number: Serial,
        issuer: Name,
        validity: Validity,
        subject: Option<Name>,
        subject_public_key_info: PublicKey,
        key_usage: KeyUsage,
        overclaim: Overclaim,
    ) -> Self {
        Self {
            serial_number,
            signature: SignatureAlgorithm::default(),
            issuer,
            validity,
            subject: {
                subject.unwrap_or_else(||
                    subject_public_key_info.to_subject_name()
                )
            },
            subject_key_identifier: {
                KeyIdentifier::from_public_key(&subject_public_key_info)
            },
            subject_public_key_info,
            basic_ca: None,
            authority_key_identifier: None,
            key_usage,
            extended_key_usage: None,
            crl_uri: None,
            ca_issuer: None,
            ca_repository: None,
            rpki_manifest: None,
            signed_object: None,
            rpki_notify: None,
            overclaim,
            v4_resources: IpResources::missing(),
            v6_resources: IpResources::missing(),
            as_resources: AsResources::missing(),
        }
    }

    /// Converts the value into a signed certificate.
    pub fn into_cert<S: Signer>(
        self,
        signer: &S,
        key: &S::KeyId,
    ) -> Result<Cert, SigningError<S::Error>> {
        let data = Captured::from_values(Mode::Der, self.encode_ref());
        let signature = signer.sign(key, self.signature, &data)?;
        Ok(Cert {
            signed_data: SignedData::new(data, signature),
            tbs: self
        })
    }
}


/// # Data Access
///
impl TbsCert {
    /// Returns the serial number of the certificate.
    pub fn serial_number(&self) -> Serial {
        self.serial_number
    }

    /// Set the serial number of the certificate.
    pub fn set_serial_number<S: Into<Serial>>(&mut self, serial: S) {
        self.serial_number = serial.into()
    }

    /// Returns a reference to the issuer.
    pub fn issuer(&self) -> &Name {
        &self.issuer
    }

    /// Sets the issuer.
    pub fn set_issuer(&mut self, name: Name) {
        self.issuer = name
    }

    /// Returns a reference to the validity.
    pub fn validity(&self) -> Validity {
        self.validity
    }

    /// Sets the validity.
    pub fn set_validity(&mut self, validity: Validity) {
        self.validity = validity
    }

    /// Returns a reference to the subject.
    pub fn subject(&self) -> &Name {
        &self.subject
    }

    /// Sets the subject.
    pub fn set_subject(&mut self, subject: Name) {
        self.subject = subject
    }

    /// Returns a reference to the public key.
    pub fn subject_public_key_info(&self) -> &PublicKey {
        &self.subject_public_key_info
    }

    /// Sets the public key.
    ///
    /// This sets both the value of the `subject_public_key_info` field to
    /// the public key itself as well as the `subject_public_key_identifier`
    /// to the identifier of that key.
    pub fn set_subject_public_key(&mut self, key: PublicKey) {
        self.subject_key_identifier = KeyIdentifier::from_public_key(&key);
        self.subject_public_key_info = key;
    }

    /// Returns the cA field of the basic constraints extension if present.
    pub fn basic_ca(&self) -> Option<bool> {
        self.basic_ca
    }

    /// Sets the basic constraints extension.
    ///
    /// If `value` is `None`, the extension will be absent. If it is some
    /// value, the boolean is the value of the `cA` field of the extension.
    pub fn set_basic_ca(&mut self, value: Option<bool>) {
        self.basic_ca = value
    }

    /// Returns a reference to the subject key identifier.
    ///
    /// There is no method to set this extension as this happens automatically
    /// when the subject public key is set via [`set_subject_public_key`].
    ///
    /// [`set_subject_public_key`]: #method.set_subject_public_key
    pub fn subject_key_identifier(&self) -> KeyIdentifier {
        self.subject_key_identifier
    }

    /// Returns a reference to the authority key identifier if present.
    pub fn authority_key_identifier(&self) -> Option<KeyIdentifier> {
        self.authority_key_identifier
    }

    /// Sets the authority key identifier extension.
    pub fn set_authority_key_identifier(
        &mut self,
        id: Option<KeyIdentifier>
    ) {
        self.authority_key_identifier = id
    }

    /// Returns the key usage of the certificate.
    pub fn key_usage(&self) -> KeyUsage {
        self.key_usage
    }

    /// Sets the key usage of the certificate.
    pub fn set_key_usage(&mut self, key_usage: KeyUsage) {
        self.key_usage = key_usage
    }

    /// Returns a reference to the extended key usage if present.
    ///
    /// Since this field isn’t allowed in any certificate used for RPKI
    /// objects directly, we do not currently support setting this field.
    pub fn extended_key_usage(&self) -> Option<&Captured> {
        self.extended_key_usage.as_ref()
    }

    /// Returns a reference to the certificate’s CRL distribution point.
    pub fn crl_uri(&self) -> Option<&uri::Rsync> {
        self.crl_uri.as_ref()
    }

    /// Sets the CRL distribution point.
    pub fn set_crl_uri(&mut self, uri: Option<uri::Rsync>) {
        self.crl_uri = uri
    }

    /// Returns a reference to *caIssuer* AIA rsync URI if present.
    pub fn ca_issuer(&self) -> Option<&uri::Rsync> {
        self.ca_issuer.as_ref()
    }

    /// Sets the *caIssuer* AIA rsync URI.
    pub fn set_ca_issuer(&mut self, uri: Option<uri::Rsync>) {
        self.ca_issuer= uri
    }

    /// Returns a reference to the *caRepository* SIA rsync URI if present.
    pub fn ca_repository(&self) -> Option<&uri::Rsync> {
        self.ca_repository.as_ref()
    }

    /// Sets the *caRepository* SIA rsync URI.
    pub fn set_ca_repository(&mut self, uri: Option<uri::Rsync>) {
        self.ca_repository = uri
    }

    /// Returns a reference to the *rpkiManifest* SIA rsync URI if present.
    pub fn rpki_manifest(&self) -> Option<&uri::Rsync> {
        self.rpki_manifest.as_ref()
    }

    /// Sets the *rpkiManifest* SIA rsync URI.
    pub fn set_rpki_manifest(&mut self, uri: Option<uri::Rsync>) {
        self.rpki_manifest = uri
    }

    /// Returns a reference to the *signedObject* SIA rsync URI if present.
    pub fn signed_object(&self) -> Option<&uri::Rsync> {
        self.signed_object.as_ref()
    }

    /// Sets the *signedObject* SIA rsync URI.
    pub fn set_signed_object(&mut self, uri: Option<uri::Rsync>) {
        self.signed_object = uri
    }

    /// Returns a reference to the *rpkiNotify* SIA HTTPS URI if present.
    pub fn rpki_notify(&self) -> Option<&uri::Https> {
        self.rpki_notify.as_ref()
    }

    /// Sets the *rpkiNotify* SIA HTTPS URI.
    pub fn set_rpki_notify(&mut self, uri: Option<uri::Https>) {
        self.rpki_notify = uri
    }

    /// Returns the overclaim mode of the certificate.
    pub fn overclaim(&self) -> Overclaim {
        self.overclaim
    }

    /// Sets the overclaim mode of the certificate.
    pub fn set_overclaim(&mut self, overclaim: Overclaim) {
        self.overclaim = overclaim
    }

    /// Returns a reference to the IPv4 address resources if present.
    pub fn v4_resources(&self) -> &IpResources {
        &self.v4_resources
    }

    /// Set the IPv4 address resources.
    pub fn set_v4_resources(&mut self, resources: IpResources) {
        self.v4_resources = resources
    }

    /// Sets the IPv4 address resources to inherit.
    pub fn set_v4_resources_inherit(&mut self) {
        self.set_v4_resources(IpResources::inherit())
    }

    /// Builds the blocks IPv4 address resources.
    pub fn build_v4_resource_blocks<F>(&mut self, op: F)
    where F: FnOnce(&mut IpBlocksBuilder) {
        let mut builder = IpResourcesBuilder::new();
        builder.blocks(op);
        self.set_v4_resources(builder.finalize())
    }

    /// Builds the IPv4 address resources from an iterator over blocks.
    pub fn v4_resources_from_iter<I>(&mut self, iter: I)
    where I: IntoIterator<Item=IpBlock> {
        self.v4_resources = IpResources::blocks(IpBlocks::from_iter(iter))
    }

    /// Returns a reference to the IPv6 address resources if present.
    pub fn v6_resources(&self) -> &IpResources {
        &self.v6_resources
    }

    /// Set the IPv6 address resources.
    pub fn set_v6_resources(&mut self, resources: IpResources) {
        self.v6_resources = resources
    }

    /// Sets the IPv6 address resources to inherit.
    pub fn set_v6_resources_inherit(&mut self) {
        self.set_v6_resources(IpResources::inherit())
    }

    /// Builds the blocks IPv6 address resources.
    pub fn build_v6_resource_blocks<F>(&mut self, op: F)
    where F: FnOnce(&mut IpBlocksBuilder) {
        let mut builder = IpResourcesBuilder::new();
        builder.blocks(op);
        self.set_v6_resources(builder.finalize())
    }

    /// Builds the IPv6 address resources from an iterator over blocks
    pub fn v6_resources_from_iter<I>(&mut self, iter: I)
    where I: IntoIterator<Item=IpBlock> {
        self.v6_resources = IpResources::blocks(IpBlocks::from_iter(iter))
    }

    /// Returns whether the certificate has any IP resources at all.
    pub fn has_ip_resources(&self) -> bool {
        self.v4_resources.is_present() || self.v6_resources().is_present()
    }

    /// Returns a reference to the AS resources.
    pub fn as_resources(&self) -> &AsResources {
        &self.as_resources
    }

    /// Set the AS resources.
    pub fn set_as_resources(&mut self, resources: AsResources) {
        self.as_resources = resources
    }

    /// Sets the AS resources to inherit.
    pub fn set_as_resources_inherit(&mut self) {
        self.set_as_resources(AsResources::inherit())
    }

    /// Builds the blocks AS resources.
    pub fn build_as_resource_blocks<F>(&mut self, op: F)
    where F: FnOnce(&mut AsBlocksBuilder) {
        let mut builder = AsResourcesBuilder::new();
        builder.blocks(op);
        self.set_as_resources(builder.finalize())
    }

    /// Builds the AS resources from an iterator over blocks.
    pub fn as_resources_from_iter<I>(&mut self, iter: I)
    where I: IntoIterator<Item = AsBlock> {
        self.as_resources = AsResources::blocks(AsBlocks::from_iter(iter))
    }
}


/// # Decoding and Encoding
///
impl TbsCert {
    /// Parses the content of a Certificate sequence.
    pub fn from_constructed<S: decode::Source>(
        cons: &mut decode::Constructed<S>
    ) -> Result<Self, S::Err> {
        cons.take_sequence(|cons| {
            // version [0] EXPLICIT Version DEFAULT v1.
            //  -- we need extensions so apparently, we want v3 which,
            //     confusingly, is 2.
            cons.take_constructed_if(Tag::CTX_0, |c| c.skip_u8_if(2))?;

            let serial_number = Serial::take_from(cons)?;
            let signature = SignatureAlgorithm::x509_take_from(cons)?;
            let issuer = Name::take_from(cons)?;
            let validity = Validity::take_from(cons)?;
            let subject = Name::take_from(cons)?;
            let subject_public_key_info = PublicKey::take_from(cons)?;

            // issuerUniqueID and subjectUniqueID must not be present in
            // resource certificates. So extension is next.

            let mut basic_ca = None;
            let mut subject_key_id = None;
            let mut authority_key_id = None;
            let mut key_usage = None;
            let mut extended_key_usage = None;
            let mut crl_uri = None;
            let mut ca_issuer = None;
            let mut sia = None;
            let mut overclaim = None;
            let mut ip_resources = None;
            let mut ip_overclaim = None;
            let mut as_resources = None;
            let mut as_overclaim = None;

            cons.take_constructed_if(Tag::CTX_3, |c| c.take_sequence(|cons| {
                while let Some(()) = cons.take_opt_sequence(|cons| {
                    let id = Oid::take_from(cons)?;
                    let critical = cons.take_opt_bool()?.unwrap_or(false);
                    let value = OctetString::take_from(cons)?;
                    Mode::Der.decode(value.to_source(), |content| {
                        if id == oid::CE_BASIC_CONSTRAINTS {
                            Self::take_basic_constraints(
                                content, &mut basic_ca
                            )
                        } else if id == oid::CE_SUBJECT_KEY_IDENTIFIER {
                            Self::take_subject_key_identifier(
                                content, &mut subject_key_id
                            )
                        } else if id == oid::CE_AUTHORITY_KEY_IDENTIFIER {
                            Self::take_authority_key_identifier(
                                content, &mut authority_key_id
                            )
                        } else if id == oid::CE_KEY_USAGE {
                            Self::take_key_usage(
                                content, &mut key_usage
                            )
                        } else if id == oid::CE_EXTENDED_KEY_USAGE {
                            Self::take_extended_key_usage(
                                content, &mut extended_key_usage
                            )
                        } else if id == oid::CE_CRL_DISTRIBUTION_POINTS {
                            Self::take_crl_distribution_points(
                                content, &mut crl_uri
                            )
                        } else if id == oid::PE_AUTHORITY_INFO_ACCESS {
                            Self::take_authority_info_access(
                                content, &mut ca_issuer
                            )
                        } else if id == oid::PE_SUBJECT_INFO_ACCESS {
                            Self::take_subject_info_access(
                                content, &mut sia
                            )
                        } else if id == oid::CE_CERTIFICATE_POLICIES {
                            Self::take_certificate_policies(
                                content, &mut overclaim
                            )
                        } else if let Some(m) = Overclaim::from_ip_res(&id) {
                            ip_overclaim = Some(m);
                            Self::take_ip_resources(content, &mut ip_resources)
                        } else if let Some(m) = Overclaim::from_as_res(&id) {
                            as_overclaim = Some(m);
                            Self::take_as_resources(content, &mut as_resources)
                        } else if critical {
                            xerr!(Err(decode::Malformed))
                        } else {
                            // RFC 5280 says we can ignore non-critical
                            // extensions we don’t know of. RFC 6487
                            // agrees. So let’s do that.
                            Ok(())
                        }
                    })?;
                    Ok(())
                })? { }
                Ok(())
            }))?;

            if ip_resources.is_none() && as_resources.is_none() {
                xerr!(return Err(decode::Malformed.into()))
            }
            if ip_resources.is_some() && ip_overclaim != overclaim {
                xerr!(return Err(decode::Malformed.into()))
            }
            if as_resources.is_some() && as_overclaim != overclaim {
                xerr!(return Err(decode::Malformed.into()))
            }
            let (v4_resources, v6_resources) = match ip_resources {
                Some(res) => res,
                None => (None, None)
            };
            let (ca_repository, rpki_manifest, signed_object, rpki_notify) = {
                match sia {
                    Some(sia) => (
                        sia.ca_repository, sia.rpki_manifest,
                        sia.signed_object, sia.rpki_notify
                    ),
                    None => (None, None, None, None)
                }
            };

            Ok(Self {
                serial_number,
                signature,
                issuer,
                validity,
                subject,
                subject_public_key_info,
                basic_ca,
                subject_key_identifier:
                    subject_key_id.ok_or(decode::Malformed)?,
                authority_key_identifier: authority_key_id,
                key_usage: key_usage.ok_or(decode::Malformed)?,
                extended_key_usage,
                crl_uri,
                ca_issuer,
                ca_repository,
                rpki_manifest,
                signed_object,
                rpki_notify,
                overclaim: overclaim.ok_or(decode::Malformed)?,
                v4_resources: v4_resources.unwrap_or_else(
                    IpResources::missing
                ),
                v6_resources: v6_resources.unwrap_or_else(
                    IpResources::missing
                ),
                as_resources: as_resources.unwrap_or_else(
                    AsResources::missing
                ),
            })
        })
    }

    /// Parses the Basic Constraints extension.
    ///
    /// ```text
    /// BasicConstraints        ::= SEQUENCE {
    ///     cA                      BOOLEAN DEFAULT FALSE,
    ///     pathLenConstraint       INTEGER (0..MAX) OPTIONAL
    /// }
    /// ```
    ///
    /// For resource certificates, the extension must be critical. It must be
    /// present for CA certificates and must not be present for EE
    /// certificates. RFC 6487 says that the issued decides whether the cA
    /// boolean is to be set or not, but for all CA certificates it must be
    /// set (required indirectly by requiring the keyCertSign bit set in
    /// the key usage extension) so really it must always be true if the
    /// extension is present.
    ///
    /// The pathLenConstraint field must not be present.
    pub(crate) fn take_basic_constraints<S: decode::Source>(
        cons: &mut decode::Constructed<S>,
        basic_ca: &mut Option<bool>,
    ) -> Result<(), S::Err> {
        update_once(basic_ca, || {
            cons.take_sequence(|cons| cons.take_opt_bool())
                .map(|ca| ca.unwrap_or(false))
        })
    }

    /// Parses the Subject Key Identifier extension.
    ///
    /// ```text
    /// SubjectKeyIdentifier ::= KeyIdentifier
    /// ```
    ///
    /// The extension must be present and contain the 160 bit SHA-1 hash of
    /// the value of the DER-encoded bit string of the subject public key.
    ///
    /// Conforming CAs MUST mark this extension as non-critical.
    fn take_subject_key_identifier<S: decode::Source>(
        cons: &mut decode::Constructed<S>,
        subject_key_id: &mut Option<KeyIdentifier>,
    ) -> Result<(), S::Err> {
        update_once(subject_key_id, || KeyIdentifier::take_from(cons))
    }

    /// Parses the Authority Key Identifer extension.
    ///
    /// ```text
    /// AuthorityKeyIdentifier ::= SEQUENCE {
    ///   keyIdentifier             [0] KeyIdentifier           OPTIONAL,
    ///   authorityCertIssuer       [1] GeneralNames            OPTIONAL,
    ///   authorityCertSerialNumber [2] CertificateSerialNumber OPTIONAL  }
    /// ```
    ///
    /// Must be present except in self-signed CA certificates where it is
    /// optional. The keyIdentifier field must be present, the other must not
    /// be.
    fn take_authority_key_identifier<S: decode::Source>(
        cons: &mut decode::Constructed<S>,
        authority_key_id: &mut Option<KeyIdentifier>,
    ) -> Result<(), S::Err> {
        update_once(authority_key_id, || {
            cons.take_sequence(|cons| {
                cons.take_value_if(Tag::CTX_0, KeyIdentifier::from_content)
            })
        })
    }

    /// Parses the Key Usage extension.
    ///
    /// ```text
    /// KeyUsage ::= BIT STRING {
    ///      digitalSignature        (0),
    ///      nonRepudiation          (1), -- recent editions of X.509 have
    ///                           -- renamed this bit to contentCommitment
    ///      keyEncipherment         (2),
    ///      dataEncipherment        (3),
    ///      keyAgreement            (4),
    ///      keyCertSign             (5),
    ///      cRLSign                 (6),
    ///      encipherOnly            (7),
    ///      decipherOnly            (8) }
    ///
    /// Must be present. In CA certificates, keyCertSign and
    /// CRLSign must be set, in EE certificates, digitalSignatures must be
    /// set.
    pub(crate) fn take_key_usage<S: decode::Source>(
        cons: &mut decode::Constructed<S>,
        key_usage: &mut Option<KeyUsage>
    ) -> Result<(), S::Err> {
        update_once(key_usage, || {
            let bits = BitString::take_from(cons)?;
            if bits.bit(5) && bits.bit(6) {
                Ok(KeyUsage::Ca)
            }
            else if bits.bit(0) {
                Ok(KeyUsage::Ee)
            }
            else {
                Err(decode::Malformed.into())
            }
        })
    }

    /// Parses the Extended Key Usage extension.
    ///
    /// ```text
    /// ExtKeyUsageSyntax ::= SEQUENCE SIZE (1..MAX) OF KeyPurposeId
    /// KeyPurposeId ::= OBJECT IDENTIFIER
    /// ```
    ///
    /// May only be present in EE certificates issued to devices.
    pub(crate) fn take_extended_key_usage<S: decode::Source>(
        cons: &mut decode::Constructed<S>,
        extended_key_usage: &mut Option<Captured>
    ) -> Result<(), S::Err> {
        update_once(extended_key_usage, || {
            let res = cons.take_sequence(|c| c.capture_all())?;
            res.clone().decode(|cons| {
                Oid::skip_in(cons)?;
                while Oid::skip_opt_in(cons)?.is_some() { }
                Ok(res)
            }).map_err(Into::into)
        })
    }

    /// Parses the CRL Distribution Points extension.
    ///
    /// ```text
    /// CRLDistributionPoints ::= SEQUENCE SIZE (1..MAX) OF DistributionPoint
    ///
    /// DistributionPoint ::= SEQUENCE {
    ///    distributionPoint       [0]     DistributionPointName OPTIONAL,
    ///    reasons                 [1]     ReasonFlags OPTIONAL,
    ///    cRLIssuer               [2]     GeneralNames OPTIONAL }
    ///
    /// DistributionPointName ::= CHOICE {
    ///    fullName                [0]     GeneralNames,
    ///    nameRelativeToCRLIssuer [1]     RelativeDistinguishedName }
    /// ```
    ///
    /// Must be present except in self-signed certificates.
    ///
    /// It must contain exactly one Distribution Point. Only its
    /// distributionPoint field must be present and it must contain
    /// the fullName choice which can be one or more uniformResourceIdentifier
    /// choices.
    fn take_crl_distribution_points<S: decode::Source>(
        cons: &mut decode::Constructed<S>,
        crl_uri: &mut Option<uri::Rsync>
    ) -> Result<(), S::Err> {
        update_once(crl_uri, || {
            // CRLDistributionPoints
            cons.take_sequence(|cons| {
                // DistributionPoint
                cons.take_sequence(|cons| {
                    // distributionPoint
                    cons.take_constructed_if(Tag::CTX_0, |cons| {
                        // fullName
                        cons.take_constructed_if(Tag::CTX_0, |cons| {
                            // GeneralNames content
                            take_general_names_content(
                                cons, uri::Rsync::from_bytes
                            )
                        })
                    })
                })
            })
        })
    }

    /// Parses the Authority Information Access extension.
    ///
    /// ```text
    /// AuthorityInfoAccessSyntax  ::=
    ///         SEQUENCE SIZE (1..MAX) OF AccessDescription
    ///
    /// AccessDescription  ::=  SEQUENCE {
    ///         accessMethod          OBJECT IDENTIFIER,
    ///         accessLocation        GeneralName  }
    /// ```
    ///
    /// Must be present except in self-signed certificates. Must contain
    /// exactly one entry with accessMethod id-ad-caIssuers and URIs in the
    /// generalName. There must be one rsync URI, there may be more. We only
    /// support the one, though, so we’ll ignore the rest.
    fn take_authority_info_access<S: decode::Source>(
        cons: &mut decode::Constructed<S>,
        ca_issuer: &mut Option<uri::Rsync>
    ) -> Result<(), S::Err> {
        update_once(ca_issuer, || {
            cons.take_sequence(|cons| {
                cons.take_sequence(|cons| {
                    oid::AD_CA_ISSUERS.skip_if(cons)?;
                    take_general_names_content(cons, uri::Rsync::from_bytes)
                })
            })
        })
    }

    /// Parses the Subject Information Access extension.
    ///
    /// ```text
    /// SubjectInfoAccessSyntax  ::=
    ///         SEQUENCE SIZE (1..MAX) OF AccessDescription
    ///
    /// AccessDescription  ::=  SEQUENCE {
    ///         accessMethod          OBJECT IDENTIFIER,
    ///         accessLocation        GeneralName  }
    /// ```
    ///
    /// Must be present.
    ///
    /// For CA certificates, there must be two AccessDescriptions, one with
    /// id-ad-caRepository and one with id-ad-rpkiManifest, both with rsync
    /// URIs. Additional id-ad-rpkiManifest descriptions may be present with
    /// additional access mechanisms for the manifest.
    ///
    /// Additionally, an id-ad-rpkiNotify may be present with a HTTPS URI.
    ///
    /// For EE certificates, there must at least one AccessDescription value
    /// with an id-ad-signedObject access method.
    ///
    /// Since we don’t necessarily know what kind of certificate we have yet,
    /// we may accept the wrong kind here. This needs to be checked later.
    pub(crate) fn take_subject_info_access<S: decode::Source>(
        cons: &mut decode::Constructed<S>,
        sia: &mut Option<Sia>,
    ) -> Result<(), S::Err> {
        update_once(sia, || {
            let mut sia = Sia::default();
            let mut others_seen = false;
            cons.take_sequence(|cons| {
                while let Some(()) = cons.take_opt_sequence(|cons| {
                    let oid = Oid::take_from(cons)?;
                    if oid == oid::AD_CA_REPOSITORY {
                        update_first(&mut sia.ca_repository, || {
                            take_general_name(
                                cons, uri::Rsync::from_bytes
                            )
                        })
                    }
                    else if oid == oid::AD_RPKI_MANIFEST {
                        update_first(&mut sia.rpki_manifest, || {
                            take_general_name(
                                cons, uri::Rsync::from_bytes
                            )
                        })
                    }
                    else if oid == oid::AD_SIGNED_OBJECT {
                        update_first(&mut sia.signed_object, || {
                            take_general_name(
                                cons, uri::Rsync::from_bytes
                            )
                        })
                    }
                    else if oid == oid::AD_RPKI_NOTIFY {
                        update_first(&mut sia.rpki_notify, || {
                            take_general_name(
                                cons, uri::Https::from_bytes
                            )
                        })
                    }
                    else {
                        others_seen = true;
                        // XXX Presumably it is fine to just skip over these
                        //     things. Since this is DER, it can’t be tricked
                        //     into reading forever.
                        cons.skip_all()
                    }
                })? { }
                Ok(())
            })?;
            Ok(sia)
        })
    }

    /// Parses the Certificate Policies extension.
    ///
    /// ```text
    /// certificatePolicies ::= SEQUENCE SIZE (1..MAX) OF PolicyInformation
    ///
    /// PolicyInformation ::= SEQUENCE {
    ///     policyIdentifier   CertPolicyId,
    ///     policyQualifiers   SEQUENCE SIZE (1..MAX) OF
    ///                             PolicyQualifierInfo OPTIONAL }
    ///
    /// CertPolicyId ::= OBJECT IDENTIFIER
    ///
    /// [...]
    /// ```
    ///
    /// Must be present. There are two policyIdentifiers for resource
    /// certificates. They define how we deal with overclaim of resources.
    /// The policyQualifiers are not interesting for us.
    fn take_certificate_policies<S: decode::Source>(
        cons: &mut decode::Constructed<S>,
        overclaim: &mut Option<Overclaim>,
    ) -> Result<(), S::Err> {
        update_once(overclaim, || {
            cons.take_sequence(|cons| {
                cons.take_sequence(|cons| {
                    let res = Overclaim::from_policy(&Oid::take_from(cons)?)?;
                    // policyQualifiers. This is a sequence of sequences with
                    // stuff we don’t really care about. Let’s skip all the
                    // rest.
                    cons.skip_all()?;
                    Ok(res)
                })
            })
        })
    }

    /// Parses the IP Resources extension.
    fn take_ip_resources<S: decode::Source>(
        cons: &mut decode::Constructed<S>,
        ip_resources: &mut Option<(Option<IpResources>, Option<IpResources>)>
    ) -> Result<(), S::Err> {
        update_once(ip_resources, || IpResources::take_families_from(cons))
    }

    /// Parses the AS Resources extension.
    fn take_as_resources<S: decode::Source>(
        cons: &mut decode::Constructed<S>,
        as_resources: &mut Option<AsResources>
    ) -> Result<(), S::Err> {
        update_once(as_resources, || {
            AsResources::take_from(cons)
        })
    }

    /// Returns an encoder for the value.
    pub fn encode_ref<'a>(&'a self) -> impl encode::Values + 'a {
        encode::sequence((
            encode::sequence_as(Tag::CTX_0, 2.encode()), // version
            self.serial_number.encode(),
            self.signature.x509_encode(),
            self.issuer.encode_ref(),
            self.validity.encode(),
            self.subject.encode_ref(),
            self.subject_public_key_info.encode_ref(),
            // no issuerUniqueID
            // no subjetUniqueID
            // extensions
            encode::sequence_as(Tag::CTX_3, encode::sequence((
                // Basic Constraints
                self.basic_ca.map(|ca| {
                    encode_extension(
                        &oid::CE_BASIC_CONSTRAINTS, true,
                        encode::sequence(
                            if ca {
                                Some(ca.encode())
                            }
                            else {
                                None
                            }
                        )
                    )
                }),

                // Subject Key Identifier
                encode_extension(
                    &oid::CE_SUBJECT_KEY_IDENTIFIER, false,
                    self.subject_key_identifier.encode_ref(),
                ),

                // Authority Key Identifier
                self.authority_key_identifier.as_ref().map(|id| {
                    encode_extension(
                        &oid::CE_AUTHORITY_KEY_IDENTIFIER, false,
                        encode::sequence(id.encode_ref_as(Tag::CTX_0))
                    )
                }),

                // Key Usage
                encode_extension(
                    &oid::CE_KEY_USAGE, true,
                    self.key_usage.encode()
                ),

                // Extended Key Usage
                self.extended_key_usage.as_ref().map(|captured| {
                    encode_extension(
                        &oid::CE_EXTENDED_KEY_USAGE, false,
                        encode::sequence(captured)
                    )
                }),

                // CRL Distribution Points
                self.crl_uri.as_ref().map(|uri| {
                    encode_extension(
                        &oid::CE_CRL_DISTRIBUTION_POINTS, false,
                        encode::sequence( // CRLDistributionPoints
                            encode::sequence( // DistributionPoint
                                encode::sequence_as(Tag::CTX_0, // distrib.Pt.
                                    encode::sequence_as(Tag::CTX_0, // fullName
                                        uri.encode_general_name()
                                    )
                                )
                            )
                        )
                    )
                }),

                // Authority Information Access
                self.ca_issuer.as_ref().map(|uri| {
                    encode_extension(
                    &oid::PE_AUTHORITY_INFO_ACCESS, false,
                        encode::sequence(
                            encode::sequence((
                                oid::AD_CA_ISSUERS.encode(),
                                uri.encode_general_name()
                            ))
                        )
                    )
                }),

                // Subject Information Access
                encode_extension(
                    &oid::PE_SUBJECT_INFO_ACCESS, false,
                    encode::sequence((
                        self.ca_repository.as_ref().map(|uri| {
                            encode::sequence((
                                oid::AD_CA_REPOSITORY.encode(),
                                uri.encode_general_name()
                            ))
                        }),
                        self.rpki_manifest.as_ref().map(|uri| {
                            encode::sequence((
                                oid::AD_RPKI_MANIFEST.encode(),
                                uri.encode_general_name()
                            ))
                        }),
                        self.signed_object.as_ref().map(|uri| {
                            encode::sequence((
                                oid::AD_SIGNED_OBJECT.encode(),
                                uri.encode_general_name()
                            ))
                        }),
                        self.rpki_notify.as_ref().map(|uri| {
                            encode::sequence((
                                oid::AD_RPKI_NOTIFY.encode(),
                                uri.encode_general_name()
                            ))
                        })
                    ))
                ),

                // Certificate Policies
                encode_extension(
                    &oid::CE_CERTIFICATE_POLICIES, true,
                    encode::sequence(
                        encode::sequence(
                            self.overclaim.policy_id().encode()
                            // policyQualifiers sequence is optional
                        )
                    )
                ),

                // IP Resources
                IpResources::encode_extension(
                    self.overclaim(),
                    &self.v4_resources(),
                    &self.v6_resources()
                ),

                // AS Resources
                self.as_resources.encode_extension(self.overclaim)
            )))
        ))
    }
}


//------------ Helpers for Decoding and Encoding -----------------------------

/// Parses a URI from the content of a GeneralNames sequence.
///
/// ```text
/// GeneralNames ::= SEQUENCE SIZE (1..MAX) OF GeneralName
///
/// GeneralName ::= CHOICE {
///    ...
///    uniformResourceIdentifier       [6]     IA5String,
///    ... }
/// ```
///
/// Takes the first name for which the closure returns successfully. Ignores
/// values where the closure produces an error. If there is more than one case
/// where the closure returns successfully, that’s an error, too.
fn take_general_names_content<S: decode::Source, F, T, E>(
    cons: &mut decode::Constructed<S>,
    mut op: F
) -> Result<T, S::Err>
where F: FnMut(Bytes) -> Result<T, E> {
    let mut res = None;
    while let Some(()) = cons.take_opt_value_if(Tag::CTX_6, |content| {
        let uri = Ia5String::from_content(content)?;
        if let Ok(uri) = op(uri.into_bytes()) {
            if res.is_some() {
                return Err(decode::Malformed.into())
            }
            res = Some(uri)
        }
        Ok(())
    })? {}
    match res {
        Some(res) => Ok(res),
        None => Err(decode::Malformed.into())
    }
}

fn take_general_name<S: decode::Source, F, T, E>(
    cons: &mut decode::Constructed<S>,
    mut op: F
) -> Result<Option<T>, S::Err>
where F: FnMut(Bytes) -> Result<T, E> {
    cons.take_value_if(Tag::CTX_6, |content| {
        Ia5String::from_content(content).map(|uri| {
            op(uri.into_bytes()).ok()
        })
    })
}

/// Internal helper type for parsing Subject Information Access.
#[derive(Clone, Debug, Default)]
pub(crate) struct Sia {
    ca_repository: Option<uri::Rsync>,
    rpki_manifest: Option<uri::Rsync>,
    signed_object: Option<uri::Rsync>,
    rpki_notify: Option<uri::Https>,
}

impl Sia {
    pub(crate) fn ca_repository(&self) -> Option<&uri::Rsync> {
        self.ca_repository.as_ref()
    }
    pub(crate) fn rpki_manifest(&self) -> Option<&uri::Rsync> {
        self.rpki_manifest.as_ref()
    }
    pub(crate) fn rpki_notify(&self) -> Option<&uri::Https> {
        self.rpki_notify.as_ref()
    }
}


//------------ ResourceCert --------------------------------------------------

/// A validated resource certificate.
///
/// This differs from a normal [`Cert`] in that its IP and AS resources are
/// resolved into concrete values.
#[derive(Clone, Debug)]
pub struct ResourceCert {
    /// The underlying resource certificate.
    cert: Cert,

    /// The resolved IPv4 resources.
    v4_resources: IpBlocks,

    /// The resolved IPv6 resources.
    v6_resources: IpBlocks,

    /// The resolved AS resources.
    as_resources: AsBlocks,

    /// The TAL this is based on.
    tal: Arc<TalInfo>,
}

impl ResourceCert {
    /// Returns a reference to the underlying certificate.
    pub fn as_cert(&self) -> &Cert {
        &self.cert
    }

    /// Returns a reference to the IPv4 resources of this certificate.
    pub fn v4_resources(&self) -> &IpBlocks {
        &self.v4_resources
    }

    /// Returns a reference to the IPv6 resources of this certificate.
    pub fn v6_resources(&self) -> &IpBlocks {
        &self.v6_resources
    }

    /// Returns a reference to the AS resources of this certificate.
    pub fn as_resources(&self) -> &AsBlocks {
        &self.as_resources
    }

    /// Returns information about the TAL this certificate is based on.
    pub fn tal(&self) -> &Arc<TalInfo> {
        &self.tal
    }

    /// Converts the certificate into its TAL info.
    pub fn into_tal(self) -> Arc<TalInfo> {
        self.tal
    }
}


//--- Deref and AsRef

impl ops::Deref for ResourceCert {
    type Target = Cert;

    fn deref(&self) -> &Cert {
        self.as_cert()
    }
}

impl AsRef<Cert> for ResourceCert {
    fn as_ref(&self) -> &Cert {
        self.as_cert()
    }
}

impl AsRef<TbsCert> for ResourceCert {
    fn as_ref(&self) -> &TbsCert {
        self.as_cert().as_ref()
    }
}


//------------ KeyUsage ------------------------------------------------------

/// The allowed key usages of a resource certificate.
#[derive(Clone, Copy, Debug, Eq, PartialEq)]
pub enum KeyUsage {
    /// A CA certificate.
    Ca,

    /// An end-entity certificate.
    Ee,
}

impl KeyUsage {
    /// Returns a value encoder for the key usage.
    pub fn encode(self) -> impl encode::Values {
        let s = match self {
            KeyUsage::Ca => b"\x01\x06", // Bits 5 and 6
            KeyUsage::Ee => b"\x07\x80", // Bit 0
        };
        s.encode_as(Tag::BIT_STRING)
    }
}


//------------ Overclaim -----------------------------------------------------

/// The overclaim mode for resource validation.
///
/// In the original RPKI specification, a certificate becomes valid if it
/// claims more resources than its issuer, a condition known as
/// ‘overclaiming’. [RFC 8360] proposed an alternative approach where in this
/// case the resources of the certificate are simply trimmed back to what the
/// issuer certificate allows. This makes handling cases where a CA loses some
/// resources easier.
///
/// A certificate can choose to use the old or new method by using different
/// OIDs for the certificate policy and the resource extensions.
///
/// This type specifies which mode a certificate uses.
///
/// [RFC 8380]: https://tools.ietf.org/html/rfc8360
#[derive(Clone, Copy, Debug, Eq, Hash, PartialEq)]
pub enum Overclaim {
    /// A certificate becomes invalid if it overclaims resources.
    Refuse,

    /// Overclaimed resources are trimmed to the by encompassed by the issuer.
    Trim,
}

impl Overclaim {
    fn from_policy(oid: &Oid) -> Result<Self, decode::Error> {
        if oid == &oid::CP_IPADDR_ASNUMBER {
            Ok(Overclaim::Refuse)
        }
        else if oid == &oid::CP_IPADDR_ASNUMBER_V2 {
            Ok(Overclaim::Trim)
        }
        else {
            xerr!(Err(decode::Malformed))
        }
    }

    fn from_ip_res(oid: &Oid) -> Option<Self> {
        if oid == &oid::PE_IP_ADDR_BLOCK {
            Some(Overclaim::Refuse)
        }
        else if oid == &oid::PE_IP_ADDR_BLOCK_V2 {
            Some(Overclaim::Trim)
        }
        else {
            None
        }
    }

    fn from_as_res(oid: &Oid) -> Option<Self> {
        if oid == &oid::PE_AUTONOMOUS_SYS_IDS {
            Some(Overclaim::Refuse)
        }
        else if oid == &oid::PE_AUTONOMOUS_SYS_IDS_V2 {
            Some(Overclaim::Trim)
        }
        else {
            None
        }
    }

    pub fn policy_id(self) -> &'static ConstOid {
        match self {
            Overclaim::Refuse => &oid::CP_IPADDR_ASNUMBER,
            Overclaim::Trim => &oid::CP_IPADDR_ASNUMBER_V2
        }
    }

    pub fn ip_res_id(self) -> &'static ConstOid {
        match self {
            Overclaim::Refuse => &oid::PE_IP_ADDR_BLOCK,
            Overclaim::Trim => &oid::PE_IP_ADDR_BLOCK_V2
        }
    }

    pub fn as_res_id(self) -> &'static ConstOid {
        match self {
            Overclaim::Refuse => &oid::PE_AUTONOMOUS_SYS_IDS,
            Overclaim::Trim => &oid::PE_AUTONOMOUS_SYS_IDS_V2
        }
    }
}


//============ Tests =========================================================

#[cfg(test)]
mod test {
    use super::*;

    #[test]
    fn decode_certs() {
        Cert::decode(
            include_bytes!("../../test-data/ta.cer").as_ref()
        ).unwrap();
        Cert::decode(
            include_bytes!("../../test-data/ca1.cer").as_ref()
        ).unwrap();
    }

    #[test]
    fn serde_cert() {
        let der = include_bytes!("../../test-data/ta.cer");
        let cert = Cert::decode(Bytes::from_static(der)).unwrap();

        let serialize = serde_json::to_string(&cert).unwrap();
        let des_cert: Cert = serde_json::from_str(&serialize).unwrap();

        assert_eq!(cert.to_captured().into_bytes(), des_cert.to_captured().into_bytes());

    }
}

#[cfg(all(test, feature="softkeys"))]
mod signer_test {
    use std::str::FromStr;
    use crate::cert::Cert;
    use crate::crypto::PublicKeyFormat;
    use crate::crypto::softsigner::OpenSslSigner;
    use crate::resources::{AsId, Prefix};
    use crate::tal::TalInfo;
    use super::*;


    #[test]
    fn build_ta_cert() {
        let mut signer = OpenSslSigner::new();
        let key = signer.create_key(PublicKeyFormat::default()).unwrap();
        let pubkey = signer.get_key_info(&key).unwrap();
        let uri = uri::Rsync::from_str("rsync://example.com/m/p").unwrap();
        let mut cert = TbsCert::new(
            12u64.into(), pubkey.to_subject_name(),
            Validity::from_secs(86400), None, pubkey, KeyUsage::Ca,
            Overclaim::Trim
        );
        cert.set_basic_ca(Some(true));
        cert.set_ca_repository(Some(uri.clone()));
        cert.set_rpki_manifest(Some(uri.clone()));
        cert.build_v4_resource_blocks(|b| b.push(Prefix::new(0, 0)));
        cert.build_v6_resource_blocks(|b| b.push(Prefix::new(0, 0)));
        cert.build_as_resource_blocks(|b| b.push((AsId::MIN, AsId::MAX)));
        let cert = cert.into_cert(&signer, &key).unwrap().to_captured();
        let cert = Cert::decode(cert.as_slice()).unwrap();
        let talinfo = TalInfo::from_name("foo".into()).into_arc();
        cert.validate_ta(talinfo, true).unwrap();
    }
}
<|MERGE_RESOLUTION|>--- conflicted
+++ resolved
@@ -325,14 +325,6 @@
         {
             return Err(ValidationError)
         }
-<<<<<<< HEAD
-
-        // XXX This is probably not correct?
-        if self.rpki_notify.is_some() && strict {
-            return Err(ValidationError)
-        }
-=======
->>>>>>> 2d0597fb
 
         Ok(())
     }
