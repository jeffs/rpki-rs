--- conflicted
+++ resolved
@@ -634,13 +634,8 @@
 
     pub fn encode_ref<'a>(&'a self) -> impl encode::Values + 'a {
         encode_extension(
-<<<<<<< HEAD
-            &oid::CE_SUBJECT_KEY_IDENTIFIER,
-            &false,
-=======
             oid::CE_SUBJECT_KEY_IDENTIFIER,
             false,
->>>>>>> c7ba91f2
             self.subject_key_id.encode_ref()
         )
     }
@@ -719,13 +714,8 @@
 
     pub fn encode_ref<'a>(&'a self) -> impl encode::Values + 'a {
         encode_extension(
-<<<<<<< HEAD
-            &oid::CE_AUTHORITY_KEY_IDENTIFIER,
-            &false,
-=======
             oid::CE_AUTHORITY_KEY_IDENTIFIER,
             false,
->>>>>>> c7ba91f2
             encode::sequence(
                  self.authority_key_id.encode_ref_as(Tag::CTX_0)
             )
